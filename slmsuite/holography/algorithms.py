--- conflicted
+++ resolved
@@ -991,12 +991,7 @@
         axs[1].set_title(title + "Phase")
 
         plt.show()
-<<<<<<< HEAD
-
-    def plot_farfield(self, source=None, limits=None, limit_padding=0.2, title=""):
-=======
-    def plot_farfield(self, source=None, limits=None, limit_padding=.1, title=''):
->>>>>>> 8fee81ad
+    def plot_farfield(self, source=None, limits=None, limit_padding=0.1, title=''):
         """
         Plots an overview (left) and zoom (right) view of ``source``.
 
