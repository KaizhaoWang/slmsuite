--- conflicted
+++ resolved
@@ -3008,14 +3008,9 @@
         """
         # If no image was provided, get one from cache.
         if img is None:
-<<<<<<< HEAD
             self.measure(basis="ij", average=average)
-=======
-            self.measure(basis="ij")
->>>>>>> a977cfcf
             img = self.img_ij
 
-        
         # Take regions around each point from the given image.
         regions = analysis.take(
             img, self.spot_ij, self.spot_integration_width_ij, centered=True, integrate=False
