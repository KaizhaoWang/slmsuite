--- conflicted
+++ resolved
@@ -197,9 +197,6 @@
 
 
 # Unit helper functions
-<<<<<<< HEAD
-blaze_units = ["norm", "kxy", "knm", "freq", "lpmm", "rad", "mrad", "deg"]
-=======
 BLAZE_UNITS = ["norm", "kxy", "rad", "knm", "freq", "lpmm", "mrad", "deg"]
 BLAZE_LABELS = [(r"$k_x/k$", r"$k_y/k$"), (r"$k_x/k$", r"$k_y/k$"),
                 (r"$\theta_x$ [rad]", r"$\theta_y$ [rad]"),
@@ -208,7 +205,6 @@
                 (r"$\theta_x$ [mrad]", r"$\theta_y$ [mrad]"),
                 (r"$\theta_x$ [$^\circ$]", r"$\theta_y$ [$^\circ$]")
                 ]
->>>>>>> 93845311
 
 def convert_blaze_vector(
     vector, from_units="norm", to_units="norm", slm=None, shape=None
